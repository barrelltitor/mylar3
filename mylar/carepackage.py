import sys
import os
import platform
import subprocess
import mylar
import configparser
import codecs
import shutil
import itertools
#import pathlib
from collections import OrderedDict
from operator import itemgetter

from glob import glob
from mylar import mylar, config, logger, encrypted
import zipfile

class carePackage(object):

    def __init__(self):
        self.filename = os.path.join(mylar.CONFIG.LOG_DIR, 'MylarRunningEnvironment.txt')
        self.panicfile = os.path.join(mylar.CONFIG.LOG_DIR, "carepackage.zip")
        self.configpath = os.path.join(mylar.DATA_DIR, 'config.ini')
        self.cleanpath = os.path.join(mylar.CONFIG.LOG_DIR, 'clean_config.ini')
        self.lastrelpath = os.path.join(mylar.PROG_DIR, '.LASTRELEASE')
        self.keylist = []
        self.cleaned_list = {
                            ('Interface', 'http_password'),
                            ('SABnzbd', 'sab_username'),
                            ('SABnzbd', 'sab_password'),
                            ('SABnzbd', 'sab_apikey'),
                            ('NZBGet', 'nzbget_username'),
                            ('NZBGet', 'nzbget_password'),
                            ('NZBsu', 'nzbsu_apikey'),
                            ('DOGnzb', 'dognzb_apikey'),
                            ('uTorrent', 'utorrent_username'),
                            ('uTorrent', 'utorrent_password'),
                            ('Transmission', 'transmission_username'),
                            ('Transmission', 'transmission_password'),
                            ('Deluge', 'deluge_username'),
                            ('Deluge', 'deluge_password'),
                            ('qBittorrent', 'qbittorrent_username'),
                            ('qBittorrent', 'qbittorrent_password'),
                            ('Rtorrent', 'rtorrent_username'),
                            ('Rtorrent', 'rtorrent_password'),
                            ('Prowl', 'prowl_keys'),
                            ('PUSHOVER', 'pushover_apikey'),
                            ('PUSHOVER', 'pushover_userkey'),
                            ('BOXCAR', 'boxcar_token'),
                            ('PUSHBULLET', 'pushbullet_apikey'),
                            ('NMA', 'nma_apikey'),
                            ('TELEGRAM', 'telegram_token'),
                            ('CV', 'comicvine_api'),
                            ('32P', 'password_32p'),
                            ('32P', 'passkey_32p'),
                            ('32P', 'username_32p'),
                            ('32P', 'rssfeed_32p'),
                            ('Seedbox', 'seedbox_user'),
                            ('Seedbox', 'seedbox_pass'),
                            ('Seedbox', 'seedbox_port'),
                            ('Tablet', 'tab_pass'),
                            ('API', 'api_key'),
                            ('OPDS', 'opds_password'),
                            ('AutoSnatch', 'pp_sshpasswd'),
                            ('AutoSnatch', 'pp_sshport'),
                            ('Email', 'email_password'),
                            ('Email', 'email_user')
                            }
        self.hostname_list = {
                            ('SABnzbd', 'sab_host'),
                            ('NZBGet', 'nzbget_host'),
                            ('Torznab', 'torznab_host'),
                            ('uTorrent', 'utorrent_host'),
                            ('Transmission', 'transmission_host'),
                            ('Deluge', 'deluge_host'),
                            ('qBittorrent', 'qbittorrent_host'),
                            ('Interface', 'http_host'),
                            ('Rtorrent', 'rtorrent_host'),
                            ('AutoSnatch', 'pp_sshhost'),
                            ('Tablet', 'tab_host'),
                            ('Seedbox', 'seedbox_host'),
                            ('Email', 'email_server')
                             }
        self.environment()
        self.cleaned_config()
        self.panicbutton()

    def environment(self):
        f = open(self.filename, "w+")

        f.write("Mylar host information:\n")
        if platform.system() == 'Windows':
            objline = ['systeminfo']
        else:
            objline = ['uname', '-a']

        hi = subprocess.run(objline,
            capture_output=True,
            text=True)
        for hiline in hi.stdout.split('\n'):
            if platform.system() == 'Windows':
                if all(['Host Name' not in hiline, 'OS Name' not in hiline, 
				'OS Version' not in hiline, 'OS Configuration' not in hiline,
				'OS Build Type' not in hiline, 'Locale' not in hiline,
				'Time Zone' not in hiline]):
                    continue
            f.write("%s\n" % hiline)

        f.write("\n\nMylar python information:\n")
        pyloc = sys.executable
        pi = subprocess.run([pyloc, '-V'],
            capture_output=True,
            text=True)
        f.write("%s" % pi.stdout)
        f.write("%s\n" % pyloc)

        try:
            pf = subprocess.run(['pip3', 'freeze'],
                capture_output=True,
                text=True)
            f.write("\nPIP (freeze) list:\n")
            for pfout in pf.stdout.split('\n'):
                f.write("%s\n" % pfout)
        except Exception as e:
            logger.warn('Unable to retrieve current pip listing. Usually this is due to pip being referenced as something other than pip3')

        f.write("\n\nMylar running environment:\n")
        for param in list(os.environ.keys()):
            if all(['SSH' not in param, 'LS_COLORS' not in param]):
                f.write("%20s = %s\n" % (param,os.environ[param]))

        f.write("\n\nMylar git status:\n")
        try:
            cmd = [['git', '--version'],['git', 'status']]
            for c in cmd:
                gs = subprocess.run(c,
                    capture_output=True,
                    text=True)
                for line in gs.stdout.split('\n'):
                    f.write("%s\n" % line)
        except Exception as e:
            f.write("\n\nUnable to retrieve Git information")

        f.close()

    def cleaned_config(self):
        shutil.copy(self.configpath, self.cleanpath)
        tmpconfig = configparser.SafeConfigParser()
        tmpconfig.readfp(codecs.open(self.cleanpath, 'r', 'utf8'))
<<<<<<< HEAD
        for v in self.cleaned_list:
            try:
                tmpkey = tmpconfig.get(v[0], v[1])
                if all([tmpkey is not None, tmpkey != 'None']):
                    if tmpkey[:5] == '^~$z$':
                        tk = encrypted.Encryptor(tmpkey)
                        tk_stat = tk.decrypt_it()
                        if tk_stat['status'] is True:
                            tmpkey = tk_stat['password']
                    if tmpkey not in self.keylist:
                        self.keylist.append(tmpkey)
                    tmpconfig.set(v[0], v[1], 'xXX[REMOVED]XXx')
            except configparser.NoSectionError as e:
                pass
=======
        cleaned_list = {
                            ('Interface', 'http_password'),
                            ('SABnzbd', 'sab_username'),
                            ('SABnzbd', 'sab_password'),
                            ('SABnzbd', 'sab_apikey'),
                            ('NZBGet', 'nzbget_username'),
                            ('NZBGet', 'nzbget_password'),
                            ('NZBsu', 'nzbsu_apikey'),
                            ('DOGnzb', 'dognzb_apikey'),
                            ('uTorrent', 'utorrent_username'),
                            ('uTorrent', 'utorrent_password'),
                            ('Transmission', 'transmission_username'),
                            ('Transmission', 'transmission_password'),
                            ('Deluge', 'deluge_username'),
                            ('Deluge', 'deluge_password'),
                            ('qBittorrent', 'qbittorrent_username'),
                            ('qBittorrent', 'qbittorrent_password'),
                            ('Rtorrent', 'rtorrent_username'),
                            ('Rtorrent', 'rtorrent_password'),
                            ('Prowl', 'prowl_keys'),
                            ('PUSHOVER', 'pushover_apikey'),
                            ('PUSHOVER', 'pushover_userkey'),
                            ('BOXCAR', 'boxcar_token'),
                            ('PUSHBULLET', 'pushbullet_apikey'),
                            ('NMA', 'nma_apikey'),
                            ('TELEGRAM', 'telegram_token'),
                            ('CV', 'comicvine_api'),
                            ('32P', 'password_32p'),
                            ('32P', 'passkey_32p'),
                            ('32P', 'username_32p'),
                            ('32P', 'rssfeed_32p'),
                            ('Seedbox', 'seedbox_user'),
                            ('Seedbox', 'seedbox_pass'),
                            ('Seedbox', 'seedbox_port'),
                            ('Tablet', 'tab_pass'),
                            ('API', 'api_key'),
                            ('OPDS', 'opds_password'),
                            ('AutoSnatch', 'pp_sshpasswd'),
                            ('AutoSnatch', 'pp_sshport'),
                            ('Email', 'email_password'),
                            ('Email', 'email_user')
                       }

        for v in cleaned_list:
            try:
                if all([tmpconfig.get(v[0], v[1]) is not None, tmpconfig.get(v[0], v[1]) != 'None']):
                    tmpconfig.set(v[0], v[1], 'xXX[REMOVED]XXx')
            except configparser.NoSectionError as e:
                pass

        hostname_list = {
                            ('SABnzbd', 'sab_host'),
                            ('NZBGet', 'nzbget_host'),
                            ('Torznab', 'torznab_host'),
                            ('uTorrent', 'utorrent_host'),
                            ('Transmission', 'transmission_host'),
                            ('Deluge', 'deluge_host'),
                            ('qBittorrent', 'qbittorrent_host'),
                            ('Interface', 'http_host'),
                            ('Rtorrent', 'rtorrent_host'),
                            ('AutoSnatch', 'pp_sshhost'),
                            ('Tablet', 'tab_host'),
                            ('Seedbox', 'seedbox_host'),
                            ('Email', 'email_server')
                        }
>>>>>>> a5e12b5c

        for h in self.hostname_list:
            hkey = tmpconfig.get(h[0], h[1])
            if all([hkey is not None, hkey != 'None']):
                if hkey[:5] == '^~$z$':
                    hk = encrypted.Encryptor(hkey)
                    hk_stat = tk.decrypt_it()
                    if tk_stat['status'] is True and 'username' not in h[1]:
                        hkey = hk_stat['password']
                if hkey not in self.keylist:
                    self.keylist.append(hkey)
                tmpconfig.set(h[0], h[1], 'xXX[REMOVED]XXx')

        extra_newznabs = list(zip(*[iter(tmpconfig.get('Newznab', 'extra_newznabs').split(', '))]*6))
        extra_torznabs = list(zip(*[iter(tmpconfig.get('Torznab', 'extra_torznabs').split(', '))]*5))
        cleaned_newznabs = []
        cleaned_torznabs = []
        for ens in extra_newznabs:
            n_host = None
            n_uid = None
            n_api = None
            if ens[1] is not None:
                n_host = 'xXX[REMOVED]XXx'
            if ens[3] is not None:
                nzkey = ens[3]
                if nzkey[:5] == '^~$z$':
                    nz = encrypted.Encryptor(nzkey)
                    nz_stat = nz.decrypt_it()
                    if nz_stat['status'] is True:
                        nzkey = nz_stat['password']
                if nzkey not in self.keylist:
                    self.keylist.append(nzkey)
                n_api = 'xXX[REMOVED]XXx'
            if ens[4] is not None:
                n_uid = 'xXX[REMOVED]XXx'
            newnewzline = (ens[0], n_host, ens[2], n_api, n_uid, ens[5])
            cleaned_newznabs.append(newnewzline)

        for ets in extra_torznabs:
            n_host = None
            n_uid = None
            n_api = None
            if ets[1] is not None:
                n_host = 'xXX[REMOVED]XXx'
            if ets[2] is not None:
                tzkey = ets[2]
                if tzkey[:5] == '^~$z$':
                    tz = encrypted.Encryptor(tzkey)
                    tz_stat = tz.decrypt_it()
                    if tz_stat['status'] is True:
                        tzkey = tz_stat['password']
                if tzkey not in self.keylist:
                    self.keylist.append(tzkey)
                n_api = 'xXX[REMOVED]XXx'
            if ets[4] is not None:
                n_uid = 'xXX[REMOVED]XXx'
            newtorline = (ets[0], n_host, n_api, ets[3], ets[4])
            cleaned_torznabs.append(newtorline)

        tmpconfig.set('Newznab', 'extra_newznabs', ', '.join(self.write_extras(cleaned_newznabs)))
        tmpconfig.set('Torznab', 'extra_torznabs', ', '.join(self.write_extras(cleaned_torznabs)))
        try:
            with codecs.open(self.cleanpath, encoding='utf8', mode='w+') as tmp_configfile:
                tmpconfig.write(tmp_configfile)
            logger.fdebug('Configuration cleaned of keys/passwords and written to temporary location.')
        except IOError as e:
            logger.warn("Error writing configuration file: %s" % e)

    def write_extras(self, value):
        flattened = []
        for item in value:
            for i in item:
                try:
                    if "\"" in i and " \"" in i:
                        ib = str(i).replace("\"", "").strip()
                    else:
                        ib = i
                except:
                    ib = i
                flattened.append(str(ib))
        return flattened


    def panicbutton(self):
        dbpath = os.path.join(mylar.DATA_DIR, 'mylar.db')
        with zipfile.ZipFile(self.panicfile, 'w') as zip:
            zip.write(self.filename, os.path.basename(self.filename))
            zip.write(dbpath, os.path.basename(dbpath))
            zip.write(self.cleanpath, os.path.basename(self.cleanpath))
            if os.path.exists(self.lastrelpath):
                zip.write(self.lastrelpath, os.path.basename(self.lastrelpath))

            files = []
            try:
                caredir = os.path.join(mylar.CONFIG.LOG_DIR, 'carepackage')
                os.mkdir(caredir)
            except Exception as e:
                pass

            for file in glob(os.path.join(mylar.CONFIG.LOG_DIR,'mylar.log*')):
                #files.append(pathlib.Path(pathlib.PurePath(mylar.CONFIG.LOG_DIR).joinpath(os.path.basename(file)))) #os.path.join(mylar.CONFIG.LOG_DIR, os.path.basename(file)))
                files.append(os.path.join(mylar.CONFIG.LOG_DIR, os.path.basename(file)))

            if len(files) > 0:
                for fname in files:
                    logger.fdebug('analyzing %s' % fname)
                    cnt = 0
                    wrote = False
                    #remove the apikeys first.
                    filename = os.path.join(caredir, os.path.basename(fname))
                    output = open(filename, 'w')
                    #output = pathlib.Path(filename) #open(filename, 'w')
                    with open(fname, 'r') as f:
                        line = f.readline()
                        while line:
                            for keyed in self.keylist:
                                if keyed in line and len(keyed) > 0:
                                    cnt+=1
                                    output.write(line.replace(keyed, '-REDACTED-'))
                                    wrote = True
                            if wrote is False:
                                output.write(line)
                            line = f.readline()
                            wrote = False

                    logger.fdebug('removed %s keys from %s' % (cnt, fname))
                    try:
                        zip.write(filename, os.path.basename(fname), zipfile.ZIP_DEFLATED)
                    except RuntimeError:
                        #if zlib isn't available, will throw RuntimeError, then just use default compression
<<<<<<< HEAD
                        zip.write(filename, os.path.basename(fname))
                    except Exception as e:
                        logger.warn(e)
                    else:
                        os.unlink(filename)

        try:
            os.rmdir(os.path.join(mylar.CONFIG.LOG_DIR, 'carepackage'))
        except:
            pass

        os.unlink(self.filename)
        os.unlink(self.cleanpath)
=======
                        zip.write(fname, os.path.basename(fname))
        os.unlink(self.filename)
        os.unlink(self.cleanpath)
>>>>>>> a5e12b5c
<|MERGE_RESOLUTION|>--- conflicted
+++ resolved
@@ -147,7 +147,7 @@
         shutil.copy(self.configpath, self.cleanpath)
         tmpconfig = configparser.SafeConfigParser()
         tmpconfig.readfp(codecs.open(self.cleanpath, 'r', 'utf8'))
-<<<<<<< HEAD
+
         for v in self.cleaned_list:
             try:
                 tmpkey = tmpconfig.get(v[0], v[1])
@@ -162,73 +162,6 @@
                     tmpconfig.set(v[0], v[1], 'xXX[REMOVED]XXx')
             except configparser.NoSectionError as e:
                 pass
-=======
-        cleaned_list = {
-                            ('Interface', 'http_password'),
-                            ('SABnzbd', 'sab_username'),
-                            ('SABnzbd', 'sab_password'),
-                            ('SABnzbd', 'sab_apikey'),
-                            ('NZBGet', 'nzbget_username'),
-                            ('NZBGet', 'nzbget_password'),
-                            ('NZBsu', 'nzbsu_apikey'),
-                            ('DOGnzb', 'dognzb_apikey'),
-                            ('uTorrent', 'utorrent_username'),
-                            ('uTorrent', 'utorrent_password'),
-                            ('Transmission', 'transmission_username'),
-                            ('Transmission', 'transmission_password'),
-                            ('Deluge', 'deluge_username'),
-                            ('Deluge', 'deluge_password'),
-                            ('qBittorrent', 'qbittorrent_username'),
-                            ('qBittorrent', 'qbittorrent_password'),
-                            ('Rtorrent', 'rtorrent_username'),
-                            ('Rtorrent', 'rtorrent_password'),
-                            ('Prowl', 'prowl_keys'),
-                            ('PUSHOVER', 'pushover_apikey'),
-                            ('PUSHOVER', 'pushover_userkey'),
-                            ('BOXCAR', 'boxcar_token'),
-                            ('PUSHBULLET', 'pushbullet_apikey'),
-                            ('NMA', 'nma_apikey'),
-                            ('TELEGRAM', 'telegram_token'),
-                            ('CV', 'comicvine_api'),
-                            ('32P', 'password_32p'),
-                            ('32P', 'passkey_32p'),
-                            ('32P', 'username_32p'),
-                            ('32P', 'rssfeed_32p'),
-                            ('Seedbox', 'seedbox_user'),
-                            ('Seedbox', 'seedbox_pass'),
-                            ('Seedbox', 'seedbox_port'),
-                            ('Tablet', 'tab_pass'),
-                            ('API', 'api_key'),
-                            ('OPDS', 'opds_password'),
-                            ('AutoSnatch', 'pp_sshpasswd'),
-                            ('AutoSnatch', 'pp_sshport'),
-                            ('Email', 'email_password'),
-                            ('Email', 'email_user')
-                       }
-
-        for v in cleaned_list:
-            try:
-                if all([tmpconfig.get(v[0], v[1]) is not None, tmpconfig.get(v[0], v[1]) != 'None']):
-                    tmpconfig.set(v[0], v[1], 'xXX[REMOVED]XXx')
-            except configparser.NoSectionError as e:
-                pass
-
-        hostname_list = {
-                            ('SABnzbd', 'sab_host'),
-                            ('NZBGet', 'nzbget_host'),
-                            ('Torznab', 'torznab_host'),
-                            ('uTorrent', 'utorrent_host'),
-                            ('Transmission', 'transmission_host'),
-                            ('Deluge', 'deluge_host'),
-                            ('qBittorrent', 'qbittorrent_host'),
-                            ('Interface', 'http_host'),
-                            ('Rtorrent', 'rtorrent_host'),
-                            ('AutoSnatch', 'pp_sshhost'),
-                            ('Tablet', 'tab_host'),
-                            ('Seedbox', 'seedbox_host'),
-                            ('Email', 'email_server')
-                        }
->>>>>>> a5e12b5c
 
         for h in self.hostname_list:
             hkey = tmpconfig.get(h[0], h[1])
@@ -359,7 +292,6 @@
                         zip.write(filename, os.path.basename(fname), zipfile.ZIP_DEFLATED)
                     except RuntimeError:
                         #if zlib isn't available, will throw RuntimeError, then just use default compression
-<<<<<<< HEAD
                         zip.write(filename, os.path.basename(fname))
                     except Exception as e:
                         logger.warn(e)
@@ -372,9 +304,4 @@
             pass
 
         os.unlink(self.filename)
-        os.unlink(self.cleanpath)
-=======
-                        zip.write(fname, os.path.basename(fname))
-        os.unlink(self.filename)
-        os.unlink(self.cleanpath)
->>>>>>> a5e12b5c
+        os.unlink(self.cleanpath)